--- conflicted
+++ resolved
@@ -79,28 +79,16 @@
         .stub(awsDeploy, 'updateStack').returns(BbPromise.resolve());
 
       return awsDeploy.hooks['deploy:deploy']().then(() => {
-<<<<<<< HEAD
         expect(mergeCustomProviderResourcesStub.calledOnce)
           .to.be.equal(true);
         expect(setBucketNameStub.calledAfter(mergeCustomProviderResourcesStub))
           .to.be.equal(true);
-        expect(cleanupS3BucketStub.calledAfter(setBucketNameStub))
-          .to.be.equal(true);
-        expect(uploadArtifactsStub.calledAfter(cleanupS3BucketStub))
-          .to.be.equal(true);
-        expect(updateStackStub.calledAfter(uploadArtifactsStub))
-          .to.be.equal(true);
-=======
-        expect(setBucketNameStub.calledOnce).to.be.equal(true);
         expect(uploadArtifactsStub.calledAfter(setBucketNameStub))
           .to.be.equal(true);
         expect(updateStackStub.calledAfter(uploadArtifactsStub))
           .to.be.equal(true);
-        expect(monitorStackStub.calledAfter(updateStackStub))
+        expect(cleanupS3BucketStub.calledAfter(updateStackStub))
           .to.be.equal(true);
-        expect(cleanupS3BucketStub.calledAfter(monitorStackStub))
-          .to.be.equal(true);
->>>>>>> da2a5ef9
       });
     });
 
