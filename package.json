{
  "name": "serverless",
  "version": "1.3.0",
  "engines": {
    "node": ">=4.0"
  },
  "preferGlobal": true,
  "description": "Serverless Framework - Build web, mobile and IoT applications with serverless architectures using AWS Lambda, Azure Functions, Google CloudFunctions & more",
  "author": "serverless.com",
  "license": "MIT",
  "repository": {
    "type": "git",
    "url": "https://github.com/serverless/serverless"
  },
  "keywords": [
    "serverless",
    "serverless framework",
    "serverless applications",
    "serverless modules",
    "api gateway",
    "lambda",
    "aws",
    "aws lambda",
    "amazon",
    "amazon web services",
    "azure",
    "azure functions",
    "google cloud functions",
    "ibm open whisk",
    "iot",
    "internet of things",
    "serverless.com"
  ],
  "files": [
    "bin",
    "lib",
    "package.json",
    "npm-shrinkwrap.json",
    "README.md",
    "LICENSE.txt",
    "CHANGELOG.md"
  ],
  "main": "lib/Serverless.js",
  "bin": {
    "serverless": "./bin/serverless",
    "slss": "./bin/serverless",
    "sls": "./bin/serverless"
  },
  "scripts": {
    "test": "istanbul cover -x '**/*.test.js' node_modules/mocha/bin/_mocha '!(node_modules)/**/*.test.js' -- -R spec --recursive",
    "lint": "eslint .",
    "docs": "node scripts/generate-readme.js",
    "simple-integration-test": "mocha tests/integration/simple-integration-test",
    "complex-integration-test": "mocha tests/integration/all"
  },
  "devDependencies": {
    "chai": "^3.5.0",
    "coveralls": "^2.11.12",
    "eslint": "^3.3.1",
    "eslint-config-airbnb": "^10.0.1",
    "eslint-config-airbnb-base": "^5.0.2",
    "eslint-plugin-import": "^1.13.0",
    "eslint-plugin-jsx-a11y": "^2.1.0",
    "eslint-plugin-react": "^6.1.1",
    "istanbul": "^0.4.4",
    "jszip": "^3.1.2",
    "markdown-magic": "0.1.0",
    "mocha": "^3.0.2",
    "mocha-lcov-reporter": "^1.2.0",
    "mock-require": "^1.3.0",
    "proxyquire": "^1.7.10",
    "sinon": "^1.17.5"
  },
  "dependencies": {
    "archiver": "^1.1.0",
    "async": "^1.5.2",
<<<<<<< HEAD
    "aws-sdk": "^v2.7.10",
=======
    "aws-sdk": "^2.7.13",
>>>>>>> 2bdb312c
    "bluebird": "^3.4.0",
    "chalk": "^1.1.1",
    "download": "^5.0.2",
    "filesize": "^3.3.0",
    "fs-extra": "^0.26.7",
    "get-stdin": "^5.0.1",
    "glob-all": "^3.1.0",
    "https-proxy-agent": "^1.0.0",
    "js-yaml": "^3.6.1",
    "json-refs": "^2.1.5",
    "lodash": "^4.13.1",
    "minimist": "^1.2.0",
    "moment": "^2.13.0",
    "node-fetch": "^1.5.3",
    "replaceall": "^0.1.6",
    "semver": "^5.0.3",
    "semver-regex": "^1.0.0",
    "shelljs": "^0.6.0",
    "traverse": "^0.6.6",
    "uuid": "^2.0.2"
  }
}<|MERGE_RESOLUTION|>--- conflicted
+++ resolved
@@ -74,11 +74,7 @@
   "dependencies": {
     "archiver": "^1.1.0",
     "async": "^1.5.2",
-<<<<<<< HEAD
-    "aws-sdk": "^v2.7.10",
-=======
     "aws-sdk": "^2.7.13",
->>>>>>> 2bdb312c
     "bluebird": "^3.4.0",
     "chalk": "^1.1.1",
     "download": "^5.0.2",
